--- conflicted
+++ resolved
@@ -101,14 +101,16 @@
 
     # return _perform_keystone
 
+
 def _validate(data, *args, **kwargs):
     for key in itertools.chain(args, kwargs.keys()):
         if not key in data:
             abort(403, json.dumps({'error': 'missing parameter',
-                'param': key}))
+                                   'param': key}))
         for key, val in kwargs.iteritems():
             abort(403, json.dumps({'error': 'validation failed',
-                'param': key}))
+                                   'param': key}))
+
 
 def must(*args, **kwargs):
     """
@@ -117,22 +119,7 @@
     """
     def tester(func):
         def funky(*iargs, **ikwargs):
-            body = flask.request.params
-<<<<<<< HEAD
-            for key in itertools.chain(args, kwargs.keys()):
-                if not key in body:
-                    abort(403)
-                    return json.dumps({"error": "missing parameter",
-                                       "param": key})
-            for key, val in kwargs.iteritems():
-                input_ = body[key]
-                if not val(input_):
-                    abort(403)
-                    return json.dumps({"error": "validation failed",
-                                       "param": key})
-=======
             _validate(flask.request.params, *args, **kwargs)
->>>>>>> 3ac121f9
             return func(*iargs, **ikwargs)
         return decorator(funky, func)
     return tester
@@ -155,21 +142,7 @@
             if flask.request.headers["content-type"] != "application/json":
                 abort(403, json.dumps({"error": "must be in JSON format"}))
             # todo -- parse_float was handled specially
-<<<<<<< HEAD
-            body = flask.request.json
-            for key in itertools.chain(args, kwargs.keys()):
-                if not key in body:
-                    abort(403, json.dumps({"error": "missing key",
-                                           "key": key}))
-            for key, val in kwargs.iteritems():
-                input_ = body[key]
-                if not val(input_):
-                    abort(403, json.dumps({"error": "validation failed",
-                                           "key": key}))
-=======
             _validate(flask.request.json, *args, **kwargs)
->>>>>>> 3ac121f9
-
             return func(*iargs)
         return decorator(dejson, func)
     return unpack
